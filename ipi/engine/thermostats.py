--- conflicted
+++ resolved
@@ -352,12 +352,7 @@
             t.bind(pm=(nm.pnm[it, :], nm.dynm3[it, :]), prng=self.prng, fixdof=fixdof)
             if it == 0:
                 if self.pilect > 0.0:  # trying to pipe different temperature here
-<<<<<<< HEAD
                     dpipe(dself.pilect, dd(t).temp)
-=======
-                    print("My c-temperature", dself.npilect)
-                    dpipe(dself.npilect, dd(t).temp)
->>>>>>> 650be5f2
                 else:
                     dpipe(dself.temp, dd(t).temp)
             else:
@@ -567,12 +562,7 @@
         t = self._thermos[0]
         t.bind(pm=(nm.pnm[0, :], nm.dynm3[0, :]), prng=self.prng, fixdof=fixdof)
         if self.pilect > 0.0:  # trying to pipe different temperature here
-<<<<<<< HEAD
             dpipe(dself.pilect, dd(t).temp)
-=======
-            print("My c-temp in pile_g", dself.npilect)
-            dpipe(dself.npilect, dd(t).temp)
->>>>>>> 650be5f2
         else:
             dpipe(dself.temp, dd(t).temp)
         #        dpipe(dself.temp, dd(t).temp)
