"""Classes that deal with output of simulation data.

Holds classes to deal with the output of different properties, trajectories
and the restart files.
"""

# This file is part of i-PI.
# i-PI Copyright (C) 2014-2015 i-PI developers
# See the "licenses" directory for full license information.


import os

import numpy as np

from ipi.utils.messages import verbosity, info, warning
from ipi.utils.units import unit_to_user
from ipi.utils.softexit import softexit
from ipi.utils.depend import *
import ipi.utils.io as io
from ipi.utils.io.inputs.io_xml import *
from ipi.utils.io import open_backup
from ipi.engine.properties import getkey
from ipi.engine.atoms import *
from ipi.engine.cell import *

__all__ = [
    "PropertyOutput",
    "TrajectoryOutput",
    "CheckpointOutput",
    "OutputList",
    "OutputMaker",
    "BaseOutput",
]


class OutputList(list):
    """A simple decorated list to save the output prefix and bring it
    back to the initialization phase of the simulation"""

    def __init__(self, prefix, olist):
        super(OutputList, self).__init__(olist)
        self.prefix = prefix


class OutputMaker(dobject):
    """ Class to create floating outputs with an appropriate prefix """

    def __init__(self, prefix="", f_start=False):
        self.prefix = prefix
        self.f_start = f_start

    def bind(self, system):

        self.system = system

    def get_output(self, filename="out", mode=None):

        if self.prefix != "":
            filename = self.prefix + "." + filename
        rout = BaseOutput(filename)
        if mode is None:
            if self.f_start:
                mode = "w"
            else:
                mode = "a"
        rout.bind(mode)
        return rout


class BaseOutput(object):
    """Base class for outputs. Deals with flushing upon close and little more """

    def __init__(self, filename="out"):
        """Initializes the class"""

        self.filename = filename
        self.out = None

    def softexit(self):
        """Emergency call when i-pi must exit quickly"""

        self.close_stream()

    def close_stream(self):
        """Closes the output stream"""

        if self.out is not None:
            self.out.close()

    def open_stream(self, mode="w"):
        """Opens the output stream"""

        # Only open a new file if this is a new run, otherwise append.
        self.mode = mode
        self.out = open_backup(self.filename, self.mode)

    def bind(self, mode="w"):
        """Stores a reference to system and registers for exiting"""

        self.open_stream(mode)
        softexit.register_function(self.softexit)

    def force_flush(self):
        """Tries hard to flush the output stream"""

        if self.out is not None:
            self.out.flush()
            os.fsync(self.out)

    def remove(self):
        """Removes (temporary) output"""

        if self.out is not None:
            self.out.close()
            os.remove(self.filename)

    def write(self, data):
        """ Writes data to file """

        if self.out is not None:
            return self.out.write(data)


class PropertyOutput(BaseOutput):

    """Class dealing with outputting a set of properties to file.

    Does not do any calculation, just manages opening a file, getting data
    from a Properties object and outputting with the desired stride.

    Attributes:
       filename: The name of the file to output to.
       outlist: A list of the properties to be output.
       stride: The number of steps that should be taken between outputting the
          data to file.
       flush: How often we should flush to disk.
       nout: Number of steps since data was last flushed.
       out: The output stream on which to output the properties.
       system: The system object to get the data to be output from.
    """

    def __init__(self, filename="out", stride=1, flush=1, outlist=None):
        """Initializes a property output stream opening the corresponding
        file name.

        Also writes out headers.

        Args:
           filename: A string giving the name of the file to be output to.
           stride: An integer giving how many steps should be taken between
              outputting the data to file.
           flush: Number of writes to file between flushing data.
           outlist: A list of all the properties that should be output.
        """

        super(PropertyOutput, self).__init__(filename)

        if outlist is None:
            outlist = np.zeros(0, np.dtype("|U1024"))
        self.outlist = np.asarray(outlist, np.dtype("|U1024"))
        self.stride = stride
        self.flush = flush
        self.nout = 0

    def bind(self, system, mode="w"):
        """Binds output proxy to System object.

        Args:
           system: A System object to be bound.
        """

        # Checks as soon as possible if some asked-for properties are
        # missing or mispelled
        self.system = system
        for what in self.outlist:
            key = getkey(what)
            if key not in list(system.properties.property_dict.keys()):
                print(
                    "Computable properties list: ",
                    list(system.properties.property_dict.keys()),
                )
                raise KeyError(key + " is not a recognized property")

        super(PropertyOutput, self).bind(mode)

    def print_header(self):
        # print nice header if information is available on the properties
        icol = 1
        for what in self.outlist:
            ohead = "# "
            key = getkey(what)
            prop = self.system.properties.property_dict[key]

            if "size" in prop and prop["size"] > 1:
                ohead += "cols.  %3d-%-3d" % (icol, icol + prop["size"] - 1)
                icol += prop["size"]
            else:
                ohead += "column %3d    " % (icol)
                icol += 1
            ohead += " --> %s " % (what)
            if "help" in prop:
                ohead += ": " + prop["help"]
            self.out.write(ohead + "\n")

    def write(self):
        """Outputs the required properties of the system.

        Note that properties are outputted using the same format as for the
        output to the xml checkpoint files, as specified in io_xml.

        Raises:
           KeyError: Raised if one of the properties specified in the output list
              are not contained in the property_dict member of properties.
        """

        if softexit.triggered:
            return  # don't write if we are about to exit!

        if not (self.system.simul.step + 1) % self.stride == 0:
            return
        self.out.write("  ")
        for what in self.outlist:
            try:
                quantity, dimension, unit = self.system.properties[what]
                if dimension != "" and unit != "":
                    quantity = unit_to_user(dimension, unit, quantity)
            except KeyError:
                raise KeyError(what + " is not a recognized property")
            if not hasattr(quantity, "__len__"):
                self.out.write(write_type(float, quantity) + "   ")
            else:
                for el in quantity:
                    self.out.write(write_type(float, el) + " ")

        self.out.write("\n")

        self.nout += 1
        if self.flush > 0 and self.nout >= self.flush:
            self.force_flush()
            self.nout = 0


class TrajectoryOutput(BaseOutput):

    """Class dealing with outputting atom-based properties as a
    trajectory file.

    Does not do any calculation, just manages opening a file, getting data
    from a Trajectories object and outputting with the desired stride.

    Attributes:
       filename: The (base) name of the file to output to.
       format: The format of the trajectory file to be created.
       what: The trajectory that needs to be output.
       stride: The number of steps that should be taken between outputting the
          data to file.
       out: The output stream on which to output the trajectories.
       flush: How often we should flush to disk.
       nout: Number of steps since data was last flushed.
       ibead: Index of the replica to print the trajectory of.
       cell_units: The units that the cell parameters are given in.
       system: The System object to get the data to be output from.
    """

    def __init__(
        self,
        filename="out",
        stride=1,
        flush=1,
        what="",
        format="xyz",
        cell_units="atomic_unit",
        ibead=-1,
        extra_type="raw",
    ):
        """Initializes a trajectory output stream opening the corresponding
        file name.

        Also writes out headers.

        Args:
           filename: A string giving the name of the file to be output to.
           stride: An integer giving how many steps should be taken between
              outputting the data to file.
           flush: How often we should flush to disk
           what: A string specifying what trajectory should be output.
           format: A string specifying the type of trajectory file to be created.
           cell_units: A string specifying the units that the cell parameters are
              given in.
           ibead: If positive, prints out only the selected bead. If negative, prints out one file per bead.
           extra_type: Specifies the type of extras string that is printed in the file
        """

        self.filename = filename
        self.what = what
        self.stride = stride
        self.flush = flush
        self.ibead = ibead
        self.format = format
        self.cell_units = cell_units
        self.out = None
        self.nout = 0
        self.extra_type = extra_type

    def bind(self, system, mode="w"):
        """Binds output proxy to System object.

        Args:
           system: A System object to be bound.
        """

        self.system = system
        # Checks as soon as possible if some asked-for trajs are missing or misspelled
        key = getkey(self.what)
        if key not in list(self.system.trajs.traj_dict.keys()):
            print(
                "Computable trajectories list: ",
                list(self.system.trajs.traj_dict.keys()),
            )
            raise KeyError(key + " is not a recognized output trajectory")

        super(TrajectoryOutput, self).bind(mode)

    def print_header(self):
        """ No headers for trajectory files """
        pass

    def open_stream(self, mode):
        """Opens the output stream(s)."""

        # prepare format string for zero-padded number of beads,
        # including underscore
        fmt_bead = (
            "{0:0"
            + str(int(1 + np.floor(np.log(self.system.beads.nbeads) / np.log(10))))
            + "d}"
        )

        if getkey(self.what) in [
            "positions",
            "velocities",
            "forces",
            "extras",
            "extras_component",
            "forces_sc",
            "momenta",
        ]:

            # must write out trajectories for each bead, so must create b streams

            # prepare format string for file name
            if getkey(self.what) == "extras" or getkey(self.what) == "extras_component":
                fmt_fn = self.filename + "_" + fmt_bead
            else:
                fmt_fn = self.filename + "_" + fmt_bead + "." + self.format

            # open all files
            self.out = []
            for b in range(self.system.beads.nbeads):
                if (self.ibead < 0 and (b % (-self.ibead) == 0)) or (self.ibead == b):
                    self.out.append(open_backup(fmt_fn.format(b), mode))
                else:
                    # Create null outputs if a single bead output is chosen.
                    self.out.append(None)
        else:
            # open one file
            filename = self.filename + "." + self.format
            self.out = open_backup(filename, mode)

    def close_stream(self):
        """Closes the output stream."""

        try:
            if hasattr(self.out, "__getitem__"):
                for o in self.out:
                    o.close()
            else:
                self.out.close()
        except AttributeError:
            # This gets called on softexit. We want to carry on to shut down as cleanly as possible
            warning(
                "Exception while closing output stream " + str(self.out), verbosity.low
            )

    def write(self):
        """Writes out the required trajectories."""

        if softexit.triggered:
            return  # don't write if we are about to exit!
        if not (self.system.simul.step + 1) % self.stride == 0:
            return

        doflush = False
        self.nout += 1
        if self.flush > 0 and self.nout >= self.flush:
            doflush = True
            self.nout = 0

        data, dimension, units = self.system.trajs[
            self.what
        ]  # gets the trajectory data that must be printed
        # quick-and-dirty way to check if a trajectory is "global" or per-bead
        # Checks to see if there is a list of files or just a single file.
        if hasattr(self.out, "__getitem__"):
            if self.ibead < 0:
                for b in range(len(self.out)):
                    if self.out[b] is not None:
                        self.write_traj(
                            data,
                            self.what,
                            self.out[b],
                            b,
                            format=self.format,
                            dimension=dimension,
                            units=units,
                            cell_units=self.cell_units,
                            flush=doflush,
                        )
            elif self.ibead < len(self.out):
                self.write_traj(
                    data,
                    self.what,
                    self.out[self.ibead],
                    self.ibead,
                    format=self.format,
                    dimension=dimension,
                    units=units,
                    cell_units=self.cell_units,
                    flush=doflush,
                )
            else:
                raise ValueError(
                    "Selected bead index "
                    + str(self.ibead)
                    + " does not exist for trajectory "
                    + self.what
                )
        else:
            self.write_traj(
                data,
                getkey(self.what),
                self.out,
                b=0,
                format=self.format,
                dimension=dimension,
                units=units,
                cell_units=self.cell_units,
                flush=doflush,
            )

    def write_traj(
        self,
        data,
        what,
        stream,
        b=0,
        format="xyz",
        dimension="",
        units="automatic",
        cell_units="automatic",
        flush=True,
    ):
        """Prints out a frame of a trajectory for the specified quantity and bead.

        Args:
           what: A string specifying what to print.
           b: The bead index. Defaults to 0.
           stream: A reference to the stream on which data will be printed.
           format: The output file format.
           cell_units: The units used to specify the cell parameters.
           flush: A boolean which specifies whether to flush the output buffer
              after each write to file or not.
        """

        key = getkey(what)
        if key in ["extras", "extras_component"]:
            stream.write(
                " #*EXTRAS*# Step:  %10d  Bead:  %5d  \n"
                % (self.system.simul.step + 1, b)
            )
<<<<<<< HEAD
            try:
                index = 0
                for el, item in enumerate(data):
                    if self.xtratype in item[b].keys():
                        index = el
                    try:
                        if self.xtratype == "friction":
                            for na in range(self.system.beads.natoms * 3):
                                stream.write(
                                    "%s\n"
                                    % (
                                        "".join(
                                            "%15.8f" % el
                                            for el in data[index][b][self.xtratype][
                                                na
                                                * (3 * self.system.beads.natoms) : (
                                                    na + 1
                                                )
                                                * (3 * self.system.beads.natoms)
                                            ]
                                        ),
                                    )
                                )
                        else:
                            stream.write(
                                "      ".join(
                                    "%15.8f" % el
                                    for el in data[index][b][self.xtratype]
                                )
                            )
                            stream.write("\n")
                    except:
                        stream.write(json.dumps(data[index][b][self.xtratype]))
                        stream.write("\n")
            except:
                try:
                    info(
                        "Sorry, your specified xtratype %s is not among the available options. \n"
                        "The available keys are the following: %s "
                        % (
                            self.xtratype,
                            ",".join("%s" % key for key in data[0][b].keys()),
                        ),
                        verbosity.low,
=======
            if self.extra_type in data:
                if np.array(data[self.extra_type][b]).ndim == 2:
                    stream.write(
                        "\n".join(
                            [
                                "      ".join(["{:15.8f}".format(item) for item in row])
                                for row in data[self.extra_type][b]
                            ]
                        )
>>>>>>> cf4419b5
                    )
                elif np.array(data[self.extra_type][b]).ndim == 1:
                    stream.write(
                        "      ".join(
                            "%15.8f" % el for el in np.asarray(data[self.extra_type][b])
                        )
                    )
                else:
                    stream.write("%s" % data[self.extra_type][b])
                stream.write("\n")
            else:
                raise KeyError(
                    "Extra type '"
                    + self.extra_type
                    + "' is not among the quantities returned by any of the forcefields."
                )
            if flush:
                stream.flush()
                os.fsync(stream)
            return
        elif getkey(what) in [
            "positions",
            "velocities",
            "forces",
            "forces_sc",
            "momenta",
        ]:
            fatom = Atoms(self.system.beads.natoms)
            fatom.names[:] = self.system.beads.names
            fatom.q[:] = data[b]
        else:
            fatom = Atoms(self.system.beads.natoms)
            fatom.names[:] = self.system.beads.names
            fatom.q[:] = data

        fcell = Cell()
        fcell.h = self.system.cell.h

        if units == "":
            units = "automatic"
        if cell_units == "":
            cell_units = "automatic"
        io.print_file(
            format,
            fatom,
            fcell,
            stream,
            title=("Step:  %10d  Bead:   %5d " % (self.system.simul.step + 1, b)),
            key=key,
            dimension=dimension,
            units=units,
            cell_units=cell_units,
        )
        if flush:
            stream.flush()
            os.fsync(stream)


class CheckpointOutput(dobject):

    """Class dealing with outputting checkpoints.

    Saves the complete status of the simulation at regular intervals.

    Attributes:
       filename: The (base) name of the file to output to.
       step: the number of times a checkpoint has been written out.
       stride: The number of steps that should be taken between outputting the
          data to file.
       overwrite: If True, the checkpoint file is overwritten at each output.
          If False, will output to 'filename_step'. Note that no check is done
          on whether 'filename_step' exists already.
       simul: The simulation object to get the data to be output from.
       status: An input simulation object used to write out the checkpoint file.
    """

    def __init__(self, filename="restart", stride=1000, overwrite=True, step=0):
        """Initializes a checkpoint output proxy.

        Args:
           filename: A string giving the name of the file to be output to.
           stride: An integer giving how many steps should be taken between
              outputting the data to file.
           overwrite: If True, the checkpoint file is overwritten at each output.
              If False, will output to 'filename_step'. Note that no check is done
              on whether 'filename_step' exists already.
           step: The number of checkpoint files that have been created so far.
        """

        self.filename = filename
        self.step = depend_value(name="step", value=step)
        self.stride = stride
        self.overwrite = overwrite
        self._storing = False
        self._continued = False

    def bind(self, simul):
        """Binds output proxy to simulation object.

        Args:
           simul: A simulation object to be bound.
        """

        self.simul = simul
        import ipi.inputs.simulation as isimulation

        self.status = isimulation.InputSimulation()
        self.status.store(simul)

    def store(self):
        """Stores the current simulation status.

        Used so that, if halfway through a step a kill signal is received,
        we can output a checkpoint file corresponding to the beginning of the
        current step, which is the last time that both the velocities and
        positions would have been consistent.
        """

        self._storing = True
        self.status.store(self.simul)
        self._storing = False

    def write(self, store=True):
        """Writes out the required trajectories.

        Used for both the checkpoint files and the soft-exit restart file.
        We have slightly different behaviour for these two different types of
        checkpoint file, as the soft-exit files have their store() function
        called automatically, and we do not want this to be updated as the
        status of the simulation after a soft-exit call is unlikely to be in
        a consistent state. On the other hand, the standard checkpoint files
        are not automatically updated in this way, and we must manually store the
        current state of the system before writing them.

        Args:
           store: A boolean saying whether the state of the system should be
              stored before writing the checkpoint file.
        """

        if self._storing:
            info(
                "@ CHECKPOINT: Write called while storing. Force re-storing",
                verbosity.low,
            )
            self.store()

        if not (self.simul.step + 1) % self.stride == 0:
            return

        # function to use to open files
        open_function = open_backup

        if self.overwrite:
            filename = self.filename
            if self._continued:
                open_function = open
        else:
            filename = self.filename + "_" + str(self.step)

        # Advance the step counter before saving, so next time the correct index will be loaded.
        if store:
            self.step += 1
            self.store()
            self.status.step.store(self.simul.step + 1)

        with open_function(filename, "w") as check_file:
            check_file.write(self.status.write(name="simulation"))

        # Do not use backed up file open on subsequent writes.
        self._continued = True<|MERGE_RESOLUTION|>--- conflicted
+++ resolved
@@ -479,52 +479,6 @@
                 " #*EXTRAS*# Step:  %10d  Bead:  %5d  \n"
                 % (self.system.simul.step + 1, b)
             )
-<<<<<<< HEAD
-            try:
-                index = 0
-                for el, item in enumerate(data):
-                    if self.xtratype in item[b].keys():
-                        index = el
-                    try:
-                        if self.xtratype == "friction":
-                            for na in range(self.system.beads.natoms * 3):
-                                stream.write(
-                                    "%s\n"
-                                    % (
-                                        "".join(
-                                            "%15.8f" % el
-                                            for el in data[index][b][self.xtratype][
-                                                na
-                                                * (3 * self.system.beads.natoms) : (
-                                                    na + 1
-                                                )
-                                                * (3 * self.system.beads.natoms)
-                                            ]
-                                        ),
-                                    )
-                                )
-                        else:
-                            stream.write(
-                                "      ".join(
-                                    "%15.8f" % el
-                                    for el in data[index][b][self.xtratype]
-                                )
-                            )
-                            stream.write("\n")
-                    except:
-                        stream.write(json.dumps(data[index][b][self.xtratype]))
-                        stream.write("\n")
-            except:
-                try:
-                    info(
-                        "Sorry, your specified xtratype %s is not among the available options. \n"
-                        "The available keys are the following: %s "
-                        % (
-                            self.xtratype,
-                            ",".join("%s" % key for key in data[0][b].keys()),
-                        ),
-                        verbosity.low,
-=======
             if self.extra_type in data:
                 if np.array(data[self.extra_type][b]).ndim == 2:
                     stream.write(
@@ -534,7 +488,6 @@
                                 for row in data[self.extra_type][b]
                             ]
                         )
->>>>>>> cf4419b5
                     )
                 elif np.array(data[self.extra_type][b]).ndim == 1:
                     stream.write(
