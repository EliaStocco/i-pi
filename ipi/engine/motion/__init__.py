"""TODO

"""

# This file is part of i-PI.
# i-PI Copyright (C) 2014-2015 i-PI developers
# See the "licenses" directory for full license information.


from .motion import Motion
from .dynamics import Dynamics
from .replay import Replay
from .geop import GeopMotion
from .instanton import InstantonMotion
from .neb import NEBMover
from .phonons import DynMatrixMover
from .multi import MultiMotion
from .alchemy import AlchemyMC
<<<<<<< HEAD
from .al6xxx_kmc import AlKMC
=======
from .ramp import TemperatureRamp, PressureRamp
>>>>>>> e4922bbe
<|MERGE_RESOLUTION|>--- conflicted
+++ resolved
@@ -15,9 +15,5 @@
 from .neb import NEBMover
 from .phonons import DynMatrixMover
 from .multi import MultiMotion
-from .alchemy import AlchemyMC
-<<<<<<< HEAD
-from .al6xxx_kmc import AlKMC
-=======
 from .ramp import TemperatureRamp, PressureRamp
->>>>>>> e4922bbe
+from .alchemy import AlchemyMC