"""Deals with creating the ensembles class.

Copyright (C) 2013, Robert Meissner and Riccardo Petraglia

This program is free software: you can redistribute it and/or modify
it under the terms of the GNU General Public License as published by
the Free Software Foundation, either version 3 of the License, or
(at your option) any later version.

This program is distributed in the hope that it will be useful,
but WITHOUT ANY WARRANTY; without even the implied warranty of
MERCHANTABILITY or FITNESS FOR A PARTICULAR PURPOSE. See the
GNU General Public License for more details.

You should have received a copy of the GNU General Public License
along with this program. If not, see <http.//www.gnu.org/licenses/>.


Classes:
   InputEnsemble: Deals with creating the Ensemble object from a file, and
      writing the checkpoints.
"""

from copy import copy
<<<<<<< HEAD
import ipi.engine.initializer
from ipi.engine.smotion import Smotion, ReplicaExchange, MetaDyn, MultiSmotion, DMD
=======
from ipi.engine.smotion import Smotion, ReplicaExchange, MetaDyn, MultiSmotion
>>>>>>> 850c9fec
from ipi.utils.inputvalue import *
from .remd import InputReplicaExchange
from .metad import InputMetaDyn
from .dmd import InputDMD
from ipi.utils.units import *

__all__ = ["InputSmotion"]


class InputSmotionBase(Input):
    """Smotion calculation input class.

    A class to encompass the different "smotion" calculations.

    Attributes:
       mode: An obligatory string giving the kind of smootion calculation to be performed.

    Fields:

    """

<<<<<<< HEAD
    attribs = {"mode": (InputAttribute, {"dtype": str,
                                         "help": "Kind of smotion which should be performed.",
                                         "options": ['dummy', 'remd', 'metad', 'dmd']})}
    fields = {"remd": (InputReplicaExchange, {"default": {},
                                              "help": "Option for REMD simulation"}),
              "metad": (InputMetaDyn, {"default": {},
                                       "help": "Option for REMD simulation"}),
              "dmd": (InputDMD, {"default": {},
                                 "help": "Option for driven MD simulation"})}
=======
    attribs = {
        "mode": (
            InputAttribute,
            {
                "dtype": str,
                "help": "Kind of smotion which should be performed.",
                "options": ["dummy", "remd", "metad"],
            },
        )
    }
    fields = {
        "remd": (
            InputReplicaExchange,
            {"default": {}, "help": "Option for REMD simulation"},
        ),
        "metad": (InputMetaDyn, {"default": {}, "help": "Option for REMD simulation"}),
    }
>>>>>>> 850c9fec

    dynamic = {}

    default_help = "Allow chosing the type of smotion to be performed. Holds all the information that is calculation specific, such as replica exchange parameters, etc."
    default_label = "SMOTION"

    def store(self, sc):
        """Takes a smootion calculation instance and stores a minimal representation of it.

        Args:
           sc: A smootion calculation class.
        """

        super(InputSmotionBase, self).store(sc)

        if type(sc) is Smotion:
            self.mode.store("dummy")
        elif type(sc) is ReplicaExchange:
            self.mode.store("remd")
            self.remd.store(sc)
        elif type(sc) is MetaDyn:
            self.mode.store("metad")
            self.metad.store(sc)
        elif type(sc) is DMD:
            self.mode.store("dmd")
            self.dmd.store(sc)
        else:
            raise ValueError("Cannot store Smotion calculator of type " + str(type(sc)))

    def fetch(self):
        """Creates a smootion calculator object.

        Returns:
           An ensemble object of the appropriate mode and with the appropriate
           objects given the attributes of the InputEnsemble object.
        """

        super(InputSmotionBase, self).fetch()

        if self.mode.fetch() == "remd":
            sc = ReplicaExchange(**self.remd.fetch())
        elif self.mode.fetch() == "metad":
            sc = MetaDyn(**self.metad.fetch())
        elif self.mode.fetch() == "dmd":
            sc = DMD(**self.dmd.fetch())
        else:
            sc = Smotion()
            # raise ValueError("'" + self.mode.fetch() + "' is not a supported motion calculation mode.")

        return sc


class InputSmotion(InputSmotionBase):
    """ Extends InputSmotionBase to allow the definition of a multismotion """

    attribs = copy(InputSmotionBase.attribs)

    attribs["mode"][1]["options"].append("multi")

    dynamic = {
        "smotion": (
            InputSmotionBase,
            {
                "default": input_default(factory=Smotion),
                "help": "A smotion class that can be included as a member of a 'multi' Smotion.",
            },
        )
    }

    def store(self, smotion):

        if type(smotion) is MultiSmotion:
            self.mode.store("multi")
            self.extra = []
            for m in smotion.mlist:
                im = InputSmotionBase()
                im.store(m)
                self.extra.append(("smotion", im))
        else:
            super(InputSmotion, self).store(smotion)

    def fetch(self):

        if self.mode.fetch() == "multi":
            mlist = []
            for (k, m) in self.extra:
                mlist.append(m.fetch())
            smotion = MultiSmotion(smotionlist=mlist)
        else:
            smotion = super(InputSmotion, self).fetch()

        return smotion<|MERGE_RESOLUTION|>--- conflicted
+++ resolved
@@ -21,13 +21,10 @@
       writing the checkpoints.
 """
 
+import numpy as np
 from copy import copy
-<<<<<<< HEAD
 import ipi.engine.initializer
 from ipi.engine.smotion import Smotion, ReplicaExchange, MetaDyn, MultiSmotion, DMD
-=======
-from ipi.engine.smotion import Smotion, ReplicaExchange, MetaDyn, MultiSmotion
->>>>>>> 850c9fec
 from ipi.utils.inputvalue import *
 from .remd import InputReplicaExchange
 from .metad import InputMetaDyn
@@ -49,24 +46,13 @@
 
     """
 
-<<<<<<< HEAD
-    attribs = {"mode": (InputAttribute, {"dtype": str,
-                                         "help": "Kind of smotion which should be performed.",
-                                         "options": ['dummy', 'remd', 'metad', 'dmd']})}
-    fields = {"remd": (InputReplicaExchange, {"default": {},
-                                              "help": "Option for REMD simulation"}),
-              "metad": (InputMetaDyn, {"default": {},
-                                       "help": "Option for REMD simulation"}),
-              "dmd": (InputDMD, {"default": {},
-                                 "help": "Option for driven MD simulation"})}
-=======
     attribs = {
         "mode": (
             InputAttribute,
             {
                 "dtype": str,
                 "help": "Kind of smotion which should be performed.",
-                "options": ["dummy", "remd", "metad"],
+                "options": ["dummy", "remd", "metad", "dmd"],
             },
         )
     }
@@ -76,8 +62,8 @@
             {"default": {}, "help": "Option for REMD simulation"},
         ),
         "metad": (InputMetaDyn, {"default": {}, "help": "Option for REMD simulation"}),
+        "dmd": (InputDMD, {"default": {}, "help": "Option for driven MD simulation"}),
     }
->>>>>>> 850c9fec
 
     dynamic = {}
 
